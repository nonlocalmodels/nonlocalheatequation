--- conflicted
+++ resolved
@@ -91,11 +91,7 @@
   build_and_deploy:
     jobs:
       - build
-<<<<<<< HEAD
-      - deploy
-      - documentation
-=======
       - deploy:
           requires:
             - build
->>>>>>> e65aa0ad
+      - documentation