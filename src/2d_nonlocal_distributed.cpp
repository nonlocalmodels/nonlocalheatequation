//  Copyright (c) 2014 Hartmut Kaiser
//  Copyright (c) 2014 Patricia Grubel
//  Copyright (c) 2020 Pranav Gadikar
//
//  SPDX-License-Identifier: BSL-1.0
//  Distributed under the Boost Software License, Version 1.0. (See accompanying
//  file LICENSE_1_0.txt or copy at http://www.boost.org/LICENSE_1_0.txt)

// Note on terminology  :-
// grid square  : small squares/ rectangles into which we have divided the
// larger mesh mesh points  : points within a single grid square which is
// smallest unit of space in our equation

#include <hpx/hpx_init.hpp>
#include <hpx/hpx.hpp>
#include <hpx/serialization/serialize.hpp>
#include <hpx/type_support/unused.hpp>

#include <boost/shared_array.hpp>

#include <cstddef>
#include <cstdint>
#include <cmath>
#include <iostream>
#include <vector>
#include <math.h>
#include <unordered_map>
#include <valarray>
#include <algorithm>
#include <fstream>
#include <string.h>

#include "../include/point.h"
#include "../include/print_time_results.hpp"
#include "../include/writer.h"

bool header = 1;
double k = 1;       // heat transfer coefficient
double dt = 1.;     // time step
<<<<<<< HEAD
double dh = 0.005;  // grid spacing
long nx = 20;       // Number of grid points in x dimension
long ny = 20;       // Number of grid points in y dimension
long npx = 10;  // Number of partitions we want to break the grid in x-dimension
long npy = 10;  // Number of partitions we want to break the grid in y-dimension
long nl = 1;    // Number of localities available for distributing the data
long eps = 5;   // Epsilon for influence zone of a point
double c_2d = 0.0;  // 'c' to be used in nonlocal equation for 2d case when
                    // J(influence function) = 1
std::vector<int> partition_domain;
=======
double dh = 1.;     // grid spacing
long nx = 25;       // Number of grid points in x dimension
long ny = 25;       // Number of grid points in y dimension
long np = 5;        // Number of partitions we want to break the grid into
long nl = 1;        // Number of localities available for distributing the data
long eps = 5;       // Epsilon for influence zone of a point
double c_2d = 0.0;  // 'c' to be used in nonlocal equation for 2d case when
                    // J(influence function) = 1
>>>>>>> 59584c01

// operator for getting the location of 2d point in 1d representation
inline long get_loc(long x, long y, long nx = nx) { return x + y * nx; }

// operator for getting 2d coordinate of grid square in which the space has been
// divided
<<<<<<< HEAD
inline long grid_loc(long x, long y) { return get_loc(x / nx, y / ny, npx); }
=======
inline long grid_loc(long x, long y) { return get_loc(x / nx, y / ny, np); }
>>>>>>> 59584c01

// operator for getting 2d coordinate of a point within the grid square
inline long mesh_loc(long x, long y) { return get_loc(x % nx, y % ny); }

// function to get the localoty id of a particular partition
<<<<<<< HEAD
inline std::size_t locidx(std::size_t i, std::size_t nl) {
  if (partition_domain.size() == 0)
    return (i * nl) / (npx * npy);
  else
    return partition_domain[i];
=======
inline std::size_t locidx(std::size_t i, std::size_t np, std::size_t nl) {
  return (i * nl) / (np * np);
>>>>>>> 59584c01
}

// A small square partition of the original space in which we have divided the
// large mesh into
class partition_space {
 private:
  typedef hpx::serialization::serialize_buffer<double> buffer_type;

 public:
<<<<<<< HEAD
  // coordinates of the grid point corresponding the npx * npy squares in the
=======
  // coordinates of the grid point corresponding the np * np squares in the
>>>>>>> 59584c01
  // partition
  long gx, gy;

  explicit partition_space()
      : data_(std::allocator<double>().allocate(0), 0, buffer_type::take),
        size_(0),
        gx(0),
        gy(0) {}

  partition_space(std::size_t size, long gx, long gy)
      : data_(std::allocator<double>().allocate(size), size, buffer_type::take),
        size_(size),
        gx(gx),
        gy(gy) {}

  // add test initialization here for executing tests
  partition_space(long nx, long ny, long gx, long gy)
      : data_(std::allocator<double>().allocate(nx * ny), nx * ny,
              buffer_type::take),
        size_(nx * ny),
        gx(gx),
        gy(gy) {
    for (long sx = gx * nx; sx < nx + gx * nx; ++sx) {
      for (long sy = gy * ny; sy < ny + gy * ny; ++sy) {
        data_[mesh_loc(sx, sy)] =
            sin(2 * M_PI * (sx * dh)) * sin(2 * M_PI * (sy * dh));
      }
    }
  }

  // operators to return the data at some index from the given partition
  double& operator[](std::size_t idx) { return data_[idx]; }
  double operator[](std::size_t idx) const { return data_[idx]; }

  std::size_t size() const { return size_; }

 private:
  // serialization support for transfering objects across localities
  friend class hpx::serialization::access;

  template <typename Archive>
  void serialize(Archive& ar, const unsigned int version) {
    ar& data_& size_& gx& gy;
  }

  buffer_type data_;
  std::size_t size_;
};

// server side of the data to access the component using it's global address
struct partition_space_server
    : hpx::components::component_base<partition_space_server> {
  // construct new instances
  partition_space_server() {}

  explicit partition_space_server(partition_space const& data) : data_(data) {}

  partition_space_server(std::size_t size, long gx, long gy)
      : data_(size, gx, gy) {}

  partition_space_server(long nx, long ny, long gx, long gy)
      : data_(nx, ny, gx, gy) {}

  // Access data. The parameter specifies what part of the data should be
  // accessed. As long as the result is used locally, no data is copied,
  // however as soon as the result is requested from another locality only
  // then the data will be copied
  partition_space get_data() const { return data_; }

  // Every member function which has to be invoked remotely needs to be
  // wrapped into a component action. The macro below defines a new type
  // 'get_data_action' which represents the (possibly remote) member function
  // partition::get_data().
  HPX_DEFINE_COMPONENT_DIRECT_ACTION(partition_space_server, get_data,
                                     get_data_action);

 private:
  partition_space data_;
};

// HPX_REGISTER_COMPONENT() exposes the component creation
// through hpx::new_<>().
typedef hpx::components::component<partition_space_server>
    partition_space_server_type;
HPX_REGISTER_COMPONENT(partition_space_server_type, partition_space_server);

// HPX_REGISTER_ACTION() exposes the component member function for remote
// invocation.
typedef partition_space_server::get_data_action get_data_action;
HPX_REGISTER_ACTION(get_data_action);

// client side code for accessing the partition server from possibly a different
// locality
struct partition_space_client
    : hpx::components::client_base<partition_space_client,
                                   partition_space_server> {
  typedef hpx::components::client_base<partition_space_client,
                                       partition_space_server>
      base_type;

  partition_space_client() {}

  // Create new component on locality 'where' and initialize the held data
  partition_space_client(hpx::id_type where, std::size_t size, long gx, long gy)
      : base_type(hpx::new_<partition_space_server>(where, size, gx, gy)) {}

  // Create new component on locality 'where' and initialize the held data
  partition_space_client(hpx::id_type where, long nx, long ny, long gx, long gy)
      : base_type(hpx::new_<partition_space_server>(where, nx, ny, gx, gy)) {}

  // Create a new component on the locality co-located to the id 'where'. The
  // new instance will be initialized from the given partition_data.
  partition_space_client(hpx::id_type where, partition_space const& data)
      : base_type(
            hpx::new_<partition_space_server>(hpx::colocated(where), data)) {}

  // Attach a future representing a (possibly remote) partition.
  explicit partition_space_client(hpx::future<hpx::id_type>&& id)
      : base_type(std::move(id)) {}

  // Unwrap a future<partition> (a partition already holds a future to the
  // id of the referenced object, thus unwrapping accesses this inner future).
  partition_space_client(hpx::future<partition_space_client>&& c)
      : base_type(std::move(c)) {}

  ///////////////////////////////////////////////////////////////////////////
  // Invoke the (remote) member function which gives us access to the data.
  // This is a pure helper function hiding the async.
  hpx::future<partition_space> get_data() const {
    partition_space_server::get_data_action act;
    return hpx::async(act, get_id());
  }
};
<<<<<<< HEAD

class solver {
 public:
  // 3d coordinate for representation of point
  typedef util::Point3 point_3d;

  // 3d plane using the 3d point representation
  // Note that the plane is actually stored in a 1d fashion
  typedef std::vector<point_3d> plane_3d;

  // partitioning the 2d space into npx * npy small squares which constitute a
  // partition of space
  typedef hpx::shared_future<partition_space> partition_fut;

  // 2d space data structure which consists of future of square partitions
  typedef std::vector<partition_fut> space_2d_fut;

  // 2d space representation for temperature data
  typedef std::vector<partition_space_client> space_2d;

  // alternate for space between time steps,
  // result of S[t%2] goes to S[(t+1)%2] at every timestep 't'
  space_2d S[2];

  // vector containining 3d coordinates of the points in the plane
  plane_3d P;

  // nt = number of timesteps
  // nlog = Number of time steps to log the results
  long nt, nlog;
  bool current, next, test;
  // l2 norm and l infinity norm
  double error_l2, error_linf;

  // vector of id's of various available localitites for computation
  std::vector<hpx::id_type> localities;

  // constructor to initialize class variables and allocate
  solver(long nt, long nlog, bool test, const std::string &filename = "None") {
    this->nt = nt;
    this->nlog = nlog;
    this->current = 0;
    this->error_l2 = 0.0;
    this->error_linf = 0.0;
    this->test = test;
    this->next = 1;

    // take parameters input from a file
    if (filename != "None") param_file_input(filename);

    // forming the vector of localities id's and assigning the 'nl'
    std::vector<hpx::id_type> all_localities = hpx::find_all_localities();

    // checking if the number of partitions is less than the number of
    // localities
    for (long idx = 0; idx < std::min((long)all_localities.size(), npx * npy);
         ++idx) {
      this->localities.push_back(all_localities[idx]);
    }
    nl = this->localities.size();

    // setting the global variable c_2d which is a constant for this test case
    // as per the inputs
    c_2d = (k * 8) / pow(eps * dh, 4);

    P.resize(nx * ny * npx * npy);
    for (long sx = 0; sx < nx * npx; ++sx) {
      for (long sy = 0; sy < ny * npy; ++sy) {
        P[sx + sy * (nx * npx)] = point_3d(sx, sy, 0);
      }
=======

class solver {
 public:
  // 3d coordinate for representation of point
  typedef util::Point3 point_3d;

  // 3d plane using the 3d point representation
  // Note that the plane is actually stored in a 1d fashion
  typedef std::vector<point_3d> plane_3d;

  // partitioning the 2d space into np * np small squares which constitute a
  // partition of space
  typedef hpx::shared_future<partition_space> partition_fut;

  // 2d space data structure which consists of future of square partitions
  typedef std::vector<partition_fut> space_2d_fut;

  // 2d space representation for temperature data
  typedef std::vector<partition_space_client> space_2d;

  // alternate for space between time steps,
  // result of S[t%2] goes to S[(t+1)%2] at every timestep 't'
  space_2d S[2];

  // vector containining 3d coordinates of the points in the plane
  plane_3d P;

  // nt = number of timesteps
  // nlog = Number of time steps to log the results
  long nt, nlog;
  bool current, next, test;
  // l2 norm and l infinity norm
  double error_l2, error_linf;

  // vector of id's of various available localitites for computation
  std::vector<hpx::id_type> localities;

  // constructor to initialize class variables and allocate
  solver(long nt, long nlog, bool test) {
    this->nt = nt;
    this->nlog = nlog;
    this->current = 0;
    this->error_l2 = 0.0;
    this->error_linf = 0.0;
    this->test = test;
    this->next = 1;

    // forming the vector of localities id's and assigning the 'nl'
    std::vector<hpx::id_type> all_localities = hpx::find_all_localities();

    // checking if the number of partitions is more than the number of
    // localities
    for (long idx = 0; idx < std::min((long)all_localities.size(), np * np);
         ++idx) {
      this->localities.push_back(all_localities[idx]);
>>>>>>> 59584c01
    }
    nl = this->localities.size();

<<<<<<< HEAD
    for (space_2d& s : S) s.resize(npx * npy);

    // initial conditions for testing the correctness
    for (long i = 0; i < npx * npy; ++i)
      S[0][i] = partition_space_client(this->localities[locidx(i, nl)], nx, ny,
                                       i % npx, i / npx);
  }

  void param_file_input(const std::string &filename) {
    char char_array[filename.length() + 1];
    strcpy(char_array, filename.c_str());

    std::ifstream infile;
    infile.open(char_array);

    if (infile) {
      std::size_t px, py, loc;
      infile >> nx >> ny >> npx >> npy >> dh;
      partition_domain.resize(npx * npy);

      for (long idx = 0; idx < npx; ++idx) {
        for (long idy = 0; idy < npy; ++idy) {
          infile >> px >> py >> loc;
          partition_domain[get_loc(px, py, npx)] = loc;
        }
      }
    }

    infile.close();
  }

  // function to compute l2 norm of the solution
  void compute_l2(long time) {
    auto solution = hpx::util::unwrap(vector_get_data(S[next]));
    error_l2 = 0;

    for (long sx = 0; sx < nx * npx; ++sx)
      for (long sy = 0; sy < ny * npy; ++sy)
        error_l2 += std::pow(
            solution[grid_loc(sx, sy)][mesh_loc(sx, sy)] - w(sx, sy, time), 2);
  }

  // function to compute l infinity norm of the solution
  void compute_linf(long time) {
    auto solution = hpx::util::unwrap(vector_get_data(S[next]));
    error_linf = 0;

    for (long sx = 0; sx < nx * npx; ++sx)
      for (long sy = 0; sy < ny * npy; ++sy)
        error_linf =
            std::max(std::abs(solution[grid_loc(sx, sy)][mesh_loc(sx, sy)] -
                              w(sx, sy, time)),
                     error_linf);
  }

  // print error for testing
  void print_error(bool cmp) {
    compute_l2(nt);
    compute_linf(nt);

    std::cout << "l2: " << error_l2 << " linfinity: " << error_linf
              << std::endl;

    if (cmp) {
      auto solution = hpx::util::unwrap(vector_get_data(S[next]));
      for (long sx = 0; sx < nx * npx; ++sx) {
        for (long sy = 0; sy < ny * npy; ++sy) {
          std::cout << "sx: " << sx << " sy: " << sy
                    << " Expected: " << w(sx, sy, nt) << " Actual: "
                    << solution[grid_loc(sx, sy)][mesh_loc(sx, sy)]
                    << std::endl;
        }
        std::cout << std::endl;
      }
    }
  }

  // print the solution for the user
  void print_soln() {
    auto solution = hpx::util::unwrap(vector_get_data(S[next]));

    for (long sx = 0; sx < nx * npx; ++sx) {
      for (long sy = 0; sy < ny * npy; ++sy) {
        std::cout << "S[" << sx << "][" << sy
                  << "] = " << solution[grid_loc(sx, sy)][mesh_loc(sx, sy)]
                  << " ";
      }
      std::cout << std::endl;
    }
  }

=======
    // setting the global variable c_2d which is a constant for this test case
    // as per the inputs
    c_2d = (k * 8) / pow(eps * dh, 4);

    P.resize(nx * ny * np * np);
    for (long sx = 0; sx < nx * np; ++sx) {
      for (long sy = 0; sy < ny * np; ++sy) {
        P[sx + sy * (nx * np)] = point_3d(sx, sy, 0);
      }
    }

    for (space_2d& s : S) s.resize(np * np);

    // initial conditions for testing the correctness
    for (long i = 0; i < np * np; ++i)
      S[0][i] = partition_space_client(localities[locidx(i, np, nl)], nx, ny,
                                       i % np, i / np);
  }

  // function to compute l2 norm of the solution
  void compute_l2(long time) {
    auto solution = hpx::util::unwrap(vector_get_data(S[next]));
    error_l2 = 0;

    for (long sx = 0; sx < nx * np; ++sx)
      for (long sy = 0; sy < ny * np; ++sy)
        error_l2 += std::pow(
            solution[grid_loc(sx, sy)][mesh_loc(sx, sy)] - w(sx, sy, time), 2);
  }

  // function to compute l infinity norm of the solution
  void compute_linf(long time) {
    auto solution = hpx::util::unwrap(vector_get_data(S[next]));
    error_linf = 0;

    for (long sx = 0; sx < nx * np; ++sx)
      for (long sy = 0; sy < ny * np; ++sy)
        error_linf =
            std::max(std::abs(solution[grid_loc(sx, sy)][mesh_loc(sx, sy)] -
                              w(sx, sy, time)),
                     error_linf);
  }

  // print error for testing
  void print_error(bool cmp) {
    compute_l2(nt);
    compute_linf(nt);

    std::cout << "l2: " << error_l2 << " linfinity: " << error_linf
              << std::endl;

    if (cmp) {
      auto solution = hpx::util::unwrap(vector_get_data(S[next]));
      for (long sx = 0; sx < nx * np; ++sx) {
        for (long sy = 0; sy < ny * np; ++sy) {
          std::cout << "sx: " << sx << " sy: " << sy
                    << " Expected: " << w(sx, sy, nt) << " Actual: "
                    << solution[grid_loc(sx, sy)][mesh_loc(sx, sy)]
                    << std::endl;
        }
        std::cout << std::endl;
      }
    }
  }

  // print the solution for the user
  void print_soln() {
    auto solution = hpx::util::unwrap(vector_get_data(S[next]));

    for (long sx = 0; sx < nx * np; ++sx) {
      for (long sy = 0; sy < ny * np; ++sy) {
        std::cout << "S[" << sx << "][" << sy
                  << "] = " << solution[grid_loc(sx, sy)][mesh_loc(sx, sy)]
                  << " ";
      }
      std::cout << std::endl;
    }
  }

>>>>>>> 59584c01
  // function to perform the logging in both csv and vtk format
  static void log_csv_vtk(std::vector<partition_space> temp_data,
                          plane_3d coord, long time, bool test) {
    // file to store the simulation results in csv format
    const std::string simulate_fname = "../out_csv/simulate_2d.csv";
<<<<<<< HEAD

    // file to store l2 and l infinity norms per timestep
    const std::string score_fname = "../out_csv/score_2d.csv";

    std::ofstream outfile;
    outfile.open(simulate_fname, std::ios_base::app);

    for (long sx = 0; sx < nx * npx; ++sx) {
      for (long sy = 0; sy < ny * npy; ++sy) {
=======

    // file to store l2 and l infinity norms per timestep
    const std::string score_fname = "../out_csv/score_2d.csv";

    std::ofstream outfile;
    outfile.open(simulate_fname, std::ios_base::app);

    for (long sx = 0; sx < nx * np; ++sx) {
      for (long sy = 0; sy < ny * np; ++sy) {
>>>>>>> 59584c01
        outfile << time << "," << sx << "," << sy << ","
                << temp_data[grid_loc(sx, sy)][mesh_loc(sx, sy)] << ","
                << w(sx, sy, time) << ","
                << std::pow((temp_data[grid_loc(sx, sy)][mesh_loc(sx, sy)] -
                             w(sx, sy, time)),
                            2)
                << ","
                << std::abs(temp_data[grid_loc(sx, sy)][mesh_loc(sx, sy)] -
                            w(sx, sy, time))
                << ",\n";
      }
    }

    outfile.close();

    // VTK writer begins here

    // vtu file name for writing the vtk data
    const std::string fname = "../out_vtk/simulate_" + std::to_string(time);
    rw::writer::VtkWriter vtk_logger(fname);
<<<<<<< HEAD
    std::vector<double> vector_data(nx * ny * npx * npy);

    vtk_logger.appendNodes(&coord);

    for (long sx = 0; sx < nx * npx; ++sx)
      for (long sy = 0; sy < ny * npy; ++sy)
        vector_data[sy * nx * npx + sx] =
=======
    std::vector<double> vector_data(nx * ny * np * np);

    vtk_logger.appendNodes(&coord);

    for (long sx = 0; sx < nx * np; ++sx)
      for (long sy = 0; sy < ny * np; ++sy)
        vector_data[sy * nx * np + sx] =
>>>>>>> 59584c01
            temp_data[grid_loc(sx, sy)][mesh_loc(sx, sy)];

    vtk_logger.appendPointData("Temperature", &vector_data);
    vtk_logger.addTimeStep(std::time(0));
    vtk_logger.close();

    // VTK writer ends here

    // add to the score csv only when it's required
    if (test) {
      double error_l2 = 0, error_linf = 0;

<<<<<<< HEAD
      for (long sx = 0; sx < nx * npx; ++sx) {
        for (long sy = 0; sy < ny * npy; ++sy) {
=======
      for (long sx = 0; sx < nx * np; ++sx) {
        for (long sy = 0; sy < ny * np; ++sy) {
>>>>>>> 59584c01
          error_linf =
              std::max(std::abs(temp_data[grid_loc(sx, sy)][mesh_loc(sx, sy)] -
                                w(sx, sy, time)),
                       error_linf);
          error_l2 += std::pow(
              temp_data[grid_loc(sx, sy)][mesh_loc(sx, sy)] - w(sx, sy, time),
              2);
        }
      }

      std::ofstream outfile;

      outfile.open(score_fname, std::ios_base::app);
      outfile << time << "," << error_l2 << "," << error_linf << ",\n";
      outfile.close();
    }
  }

  // our influence function to weigh various points differently
  static inline double influence_function(double distance) { return 1.0; }

  // inserting the rectangles which are just above, below and on the sides of
  // the given partition into the unordered_map used to index the squares
  // already inserted into the vector
  static void add_neighbour_rectangle(long lx, long ly, long rx, long ry,
                                      space_2d& all_squares,
                                      space_2d& neighbour_squares) {
    for (long sx = lx; sx < rx + nx; sx += nx) {
      for (long sy = ly; sy < ry + ny; sy += ny) {
<<<<<<< HEAD
        if (sx < 0 || sx >= nx * npx || sy < 0 || sy >= ny * npy) continue;
=======
        if (sx < 0 || sx >= nx * np || sy < 0 || sy >= ny * np) continue;
>>>>>>> 59584c01

        neighbour_squares.push_back(all_squares[grid_loc(sx, sy)]);
      }
    }
  }

  // testing operator to verify correctness
  static inline double w(long pos_x, long pos_y, long time) {
    return cos(2 * M_PI * (time * dt)) * sin(2 * M_PI * (pos_x * dh)) *
           sin(2 * M_PI * (pos_y * dh));
  }

  // condition to enforce the boundary conditions for the divided partitions
  static inline double boundary(
      long pos_x, long pos_y, const std::vector<partition_space>& all_squares) {
<<<<<<< HEAD
    if (pos_x >= 0 && pos_x < nx * npx && pos_y >= 0 && pos_y < ny * npy)
=======
    if (pos_x >= 0 && pos_x < nx * np && pos_y >= 0 && pos_y < ny * np)
>>>>>>> 59584c01
      return all_squares[grid_loc(pos_x, pos_y)][mesh_loc(pos_x, pos_y)];
    else
      return 0;
  }

  // condition to enforce the boundary conditions for the tests
  static inline double boundary(long pos_x, long pos_y, double val) {
<<<<<<< HEAD
    if (pos_x >= 0 && pos_x < nx * npx && pos_y >= 0 && pos_y < ny * npy)
=======
    if (pos_x >= 0 && pos_x < nx * np && pos_y >= 0 && pos_y < ny * np)
>>>>>>> 59584c01
      return val;
    else
      return 0;
  }

  // Function to find distance in 2d plane given 2 points coordinates
  static inline double distance(long cen_x, long cen_y, long pos_x,
                                long pos_y) {
    return sqrt(((cen_x - pos_x) * (cen_x - pos_x)) +
                ((cen_y - pos_y) * (cen_y - pos_y)));
  }

  // Function to compute length of 3rd side of a right angled triangle
  // given hypotenuse and lenght of one side
  static inline double len_1d_line(long len_x) {
    return sqrt((eps * eps) - (len_x * len_x));
  }

  // Following function adds the external source to the 2d nonlocal heat
  // equation
  static double sum_local_test(long pos_x, long pos_y, long time) {
    double result_local =
        -(2 * M_PI * sin(2 * M_PI * (time * dt)) *
          sin(2 * M_PI * (pos_x * dh)) * sin(2 * M_PI * (pos_y * dh)));
    double w_position = w(pos_x, pos_y, time);

    for (long sx = pos_x - eps; sx <= pos_x + eps; ++sx) {
      long len_line = len_1d_line(std::abs((long)pos_x - (long)sx));
      for (long sy = pos_y - len_line; sy <= pos_y + len_line; ++sy) {
        result_local -=
            influence_function(distance(pos_x, pos_y, sx, sy)) * c_2d *
            (boundary(sx, sy, w(sx, sy, time)) - w_position) * (dh * dh);
      }
    }

    return result_local;
  }

  // Our operator to find sum of 'eps' radius circle in vicinity of point P(x,y)
  // Represent circle as a series of horizaontal lines of thickness 'dh'
  static double sum_local(long pos_x, long pos_y,
                          const std::vector<partition_space>& all_squares) {
    double result_local = 0.0;
    double pos_val = boundary(pos_x, pos_y, all_squares);

    for (long sx = pos_x - eps; sx <= pos_x + eps; ++sx) {
      long len_line = len_1d_line(std::abs((long)pos_x - (long)sx));
      for (long sy = pos_y - len_line; sy <= pos_y + len_line; ++sy) {
        result_local += influence_function(distance(pos_x, pos_y, sx, sy)) *
                        c_2d * (boundary(sx, sy, all_squares) - pos_val) *
                        (dh * dh);
      }
    }

    return result_local;
  }

  static space_2d_fut vector_get_data(
      const std::vector<partition_space_client>& neighbour_squares) {
    space_2d_fut ret_get_data;
    ret_get_data.resize(neighbour_squares.size());

    for (long idx = 0; idx < neighbour_squares.size(); ++idx) {
      ret_get_data[idx] = neighbour_squares[idx].get_data();
    }

    return ret_get_data;
  }

  // partition of nx * ny cells which will be processed by a single thread
  static partition_space_client sum_local_partition(
      partition_space_client const& middle,
      const std::vector<partition_space_client>& neighbour_squares, long time,
      bool test) {
    // all_squares is a vector with partitions with pointers to valid partitions
    // to only those neighbours who affect the temperature at the middle
<<<<<<< HEAD
    // partition
=======
    // partition std::vector<partition_space> all_squares; all_squares.resize(np
    // * np);
>>>>>>> 59584c01

    hpx::shared_future<partition_space> middle_data = middle.get_data();

    hpx::future<partition_space> next_middle =
        middle_data.then(hpx::util::unwrapping(
            [time, test](partition_space const& mid) -> partition_space {
              std::vector<partition_space> all_squares;
<<<<<<< HEAD
              all_squares.resize(npx * npy);
=======
              all_squares.resize(np * np);
>>>>>>> 59584c01
              // All local operations are performed once the middle data of
              // the previous time step becomes available.
              long gx = mid.gx, gy = mid.gy;
              partition_space next(mid.size(), gx, gy);
<<<<<<< HEAD
              all_squares[get_loc(gx, gy, npx)] = mid;
=======
              all_squares[get_loc(gx, gy, np)] = mid;
>>>>>>> 59584c01

              for (long sx = eps + 1; sx < nx - eps - 1; ++sx) {
                for (long sy = eps + 1; sy < ny - eps - 1; ++sy) {
                  next[get_loc(sx, sy)] =
                      mid[get_loc(sx, sy)] +
                      (sum_local(sx + gx * nx, sy + gy * ny, all_squares) * dt);
                  if (test)
                    next[get_loc(sx, sy)] +=
                        sum_local_test(sx + gx * nx, sy + gy * ny, time) * dt;
                }
              }
              return next;
            }));

    return hpx::dataflow(
        hpx::launch::async,
        hpx::util::unwrapping([middle, time, test](
                                  partition_space next,
                                  partition_space const& mid,
                                  const std::vector<partition_space>&
                                      neighbour_squares)
                                  -> partition_space_client {
          // Calculate the missing boundary elements once the
          // corresponding data has become available.
          std::vector<partition_space> all_squares;
<<<<<<< HEAD
          all_squares.resize(npx * npy);
=======
          all_squares.resize(np * np);
>>>>>>> 59584c01
          long gx = mid.gx, gy = mid.gy;

          // assign only those partition pointers which are valid neighbours for
          // a particular square in the grid
          for (long idx = 0; idx < neighbour_squares.size(); ++idx) {
            all_squares[get_loc(neighbour_squares[idx].gx,
<<<<<<< HEAD
                                neighbour_squares[idx].gy, npx)] =
=======
                                neighbour_squares[idx].gy, np)] =
>>>>>>> 59584c01
                neighbour_squares[idx];
          }

          if (nx <= eps) {
            for (long sx = 0; sx < nx; ++sx) {
              for (long sy = 0; sy < ny; ++sy) {
                next[get_loc(sx, sy)] =
                    mid[get_loc(sx, sy)] +
                    (sum_local(sx + gx * nx, sy + gy * ny, all_squares) * dt);
                if (test)
                  next[get_loc(sx, sy)] +=
                      sum_local_test(sx + gx * nx, sy + gy * ny, time) * dt;
              }
            }
          } else {
            for (long sx = 0; sx < eps + 1; ++sx) {
              for (long sy = 0; sy < ny; ++sy) {
                next[get_loc(sx, sy)] =
                    mid[get_loc(sx, sy)] +
                    (sum_local(sx + gx * nx, sy + gy * ny, all_squares) * dt);
                if (test)
                  next[get_loc(sx, sy)] +=
                      sum_local_test(sx + gx * nx, sy + gy * ny, time) * dt;
              }
            }

            for (long sx = eps + 1; sx < nx - eps - 1; ++sx) {
              for (long sy = 0; sy < eps + 1; ++sy) {
                next[get_loc(sx, sy)] =
                    mid[get_loc(sx, sy)] +
                    (sum_local(sx + gx * nx, sy + gy * ny, all_squares) * dt);
                if (test)
                  next[get_loc(sx, sy)] +=
                      sum_local_test(sx + gx * nx, sy + gy * ny, time) * dt;
              }
              for (long sy = ny - eps - 1; sy < ny; ++sy) {
                next[get_loc(sx, sy)] =
                    mid[get_loc(sx, sy)] +
                    (sum_local(sx + gx * nx, sy + gy * ny, all_squares) * dt);
                if (test)
                  next[get_loc(sx, sy)] +=
                      sum_local_test(sx + gx * nx, sy + gy * ny, time) * dt;
              }
            }

            for (long sx = nx - eps - 1; sx < nx; ++sx) {
              for (long sy = 0; sy < ny; ++sy) {
                next[get_loc(sx, sy)] =
                    mid[get_loc(sx, sy)] +
                    (sum_local(sx + gx * nx, sy + gy * ny, all_squares) * dt);
                if (test)
                  next[get_loc(sx, sy)] +=
                      sum_local_test(sx + gx * nx, sy + gy * ny, time) * dt;
              }
            }
          }

          // The new partition_data will be allocated on the same locality
          // as 'middle'.
          return partition_space_client(middle.get_id(), next);
        }),
        std::move(next_middle), middle_data,
        vector_get_data(neighbour_squares));
  }

  void do_work();
};

HPX_PLAIN_ACTION(solver::sum_local_partition, sum_local_partition_action);

<<<<<<< HEAD
// do all the work on 'nx * ny' data points for each of 'npx * npy' partitions
// for 'nt' time steps
=======
// do all the work on 'nx * ny' data points for each of 'np * np' partitions for
// 'nt' time steps
>>>>>>> 59584c01
void solver::do_work() {
  // Actual time step loop
  for (long t = 0; t < nt; ++t) {
    current = t % 2;
    next = (t + 1) % 2;

    sum_local_partition_action act;
<<<<<<< HEAD
    for (long gx = 0; gx < npx; ++gx) {
      for (long gy = 0; gy < npy; ++gy) {
        // we execute the action on the locality of the middle partition
        auto Op = hpx::util::bind_front(
            act, localities[locidx(get_loc(gx, gy, npx), nl)]);
=======
    for (long gx = 0; gx < np; ++gx) {
      for (long gy = 0; gy < np; ++gy) {
        // we execute the action on the locality of the middle partition
        auto Op = hpx::util::bind_front(
            act, localities[locidx(get_loc(gx, gy, np), np, nl)]);
>>>>>>> 59584c01

        // vector of dependent grid squares for a particular grid squares
        space_2d vector_deps;

        // add dependent neighbouring squares
        // for now they are added assuming it to be a big rectangle
        // in the future these additions can be in form of 4 sectors for 4
        // corners and 4 rectangles for top, bottom, left and right of the
        // rectangle
        add_neighbour_rectangle(gx * nx - eps, gy * ny - eps,
                                gx * nx + nx + eps, gy * ny + ny + eps,
                                S[current], vector_deps);

        // represent dependencies using hpx dataflow
<<<<<<< HEAD
        S[next][get_loc(gx, gy, npx)] = hpx::dataflow(
            hpx::launch::async, Op, S[current][get_loc(gx, gy, npx)],
=======
        S[next][get_loc(gx, gy, np)] = hpx::dataflow(
            hpx::launch::async, Op, S[current][get_loc(gx, gy, np)],
>>>>>>> 59584c01
            vector_deps, t, test);
      }
    }

    // launch a seperate thread for collecting the logging data from
    // various threads and output in the required files
    if (t % nlog == 0)
      hpx::dataflow(hpx::launch::async,
                    hpx::util::unwrapping(&solver::log_csv_vtk),
                    vector_get_data(S[next]), P, t, test);
  }

  // required for correctness for the case when nt = 0
  // because in that case next won't be set in the above for loop
  next = nt % 2;

  // wait for the solution to be ready for all the partitions
<<<<<<< HEAD
  for (int idx = 0; idx < npx * npy; ++idx) S[next][idx].get_data().wait();
}

// function to execute the ctests which are there in file '2d_distributed.txt'
// for this file
=======
  for (int idx = 0; idx < np * np; ++idx) S[next][idx].get_data().wait();
}

// function to execute the ctests which are there in file '2d_async.txt' for
// this file
>>>>>>> 59584c01
int batch_tester(long nlog) {
  std::uint64_t nt, num_tests;
  bool test_failed = 0;

  std::cin >> num_tests;
  for (long i = 0; i < num_tests; ++i) {
<<<<<<< HEAD
    std::cin >> nx >> ny >> npx >> npy >> nt >> eps >> k >> dt >> dh;
=======
    std::cin >> nx >> ny >> np >> nt >> eps >> k >> dt >> dh;
>>>>>>> 59584c01

    // Create the solver object
    solver solve(nt, nlog, 1);

    // do the actual error
    solve.do_work();

    // compute and print the error for checking the difference between
    // analytical and numerical solution
    solve.compute_l2(nt);

<<<<<<< HEAD
    if (solve.error_l2 / (double)(nx * ny * npx * npy) > 1e-6) {
=======
    if (solve.error_l2 / (double)(nx * ny * np * np) > 1e-6) {
>>>>>>> 59584c01
      test_failed = 1;
      break;
    }
  }

  // output regular expression whether the test passed or failed
  if (test_failed)
    std::cout << "Tests Failed" << std::endl;
  else
    std::cout << "Tests Passed" << std::endl;

  return hpx::finalize();
}

int hpx_main(hpx::program_options::variables_map& vm) {
  std::uint64_t nt = vm["nt"].as<std::uint64_t>();  // Number of steps.
  std::uint64_t nlog =
      vm["nlog"]
<<<<<<< HEAD
          .as<std::uint64_t>();  // Number of time steps to log the results
  std::string filename =
      vm["file"].as<std::string>();   // Filename to take input from
=======
          .as<std::uint64_t>();       // Number of time steps to log the results
>>>>>>> 59584c01
  bool test = vm["test"].as<bool>();  // Boolean variable to indicate if
                                      // numerical solution needs to be tested
  if (nx <= eps)
    std::cout << "[WARNING] Mesh size on a single node (nx * ny) is too small "
                 "for given epsilon (eps)"
              << std::endl;

  if (vm.count("no-header")) header = false;

  // batch testing for ctesting
  if (vm.count("test_batch")) return batch_tester(nlog);

  // Create the solver object
<<<<<<< HEAD
  solver solve(nt, nlog, test, filename);
=======
  solver solve(nt, nlog, test);
>>>>>>> 59584c01

  // Measure execution time.
  std::uint64_t t = hpx::util::high_resolution_clock::now();

  // Execute nt time steps on nx grid points.
  solve.do_work();

  std::uint64_t elapsed = hpx::util::high_resolution_clock::now() - t;

  // print the calculated error
  // print comparison only when the 'cmp' flag is set
  if (test) solve.print_error(vm["cmp"].as<bool>());

  // Print the final solution
  if (vm.count("results")) solve.print_soln();

  std::uint64_t const num_worker_threads = hpx::get_num_worker_threads();
  hpx::future<std::uint32_t> locs = hpx::get_num_localities();
<<<<<<< HEAD
  print_time_results(locs.get(), num_worker_threads, elapsed, nx, ny, npx, npy,
                     nt, header);
=======
  print_time_results(locs.get(), num_worker_threads, elapsed, nx, ny, np, nt,
                     header);
>>>>>>> 59584c01

  return hpx::finalize();
}

int main(int argc, char* argv[]) {
  namespace po = hpx::program_options;

  po::options_description desc_commandline;
  desc_commandline.add_options()(
      "test", po::value<bool>()->default_value(true),
      "use arguments from numerical solution for testing (default: false)")(
      "test_batch",
      "test the solution against numerical solution against batch inputs "
      "(default: false)")("results",
                          "print generated results (default: false)")(
      "cmp", po::value<bool>()->default_value(false),
      "Print expected versus actual outputs")(
<<<<<<< HEAD
      "file", po::value<std::string>()->default_value("None"),
      "name of file to take input from")(
      "nx", po::value<long>(&nx)->default_value(25), "Local x dimension")(
      "ny", po::value<long>(&ny)->default_value(25), "Local y dimension")(
      "nt", po::value<std::uint64_t>()->default_value(45),
      "Number of time steps")("npx", po::value<long>(&npx)->default_value(2),
                              "Number of partitions in x dimension")(
      "npy", po::value<long>(&npy)->default_value(2),
      "Number of partitions in y dimension")(
=======
      "nx", po::value<long>(&nx)->default_value(25), "Local x dimension")(
      "ny", po::value<long>(&ny)->default_value(25), "Local y dimension")(
      "nt", po::value<std::uint64_t>()->default_value(45),
      "Number of time steps")("np", po::value<long>(&np)->default_value(2),
                              "Number of partitions in x and y dimension")(
>>>>>>> 59584c01
      "nlog", po::value<std::uint64_t>()->default_value(5),
      "Number of time steps to log the results")(
      "eps", po::value<long>(&eps)->default_value(5),
      "Epsilon for nonlocal equation")(
      "k", po::value<double>(&k)->default_value(1),
      "Heat transfer coefficient (default: 0.5)")(
      "dt", po::value<double>(&dt)->default_value(0.0005),
      "Timestep unit (default: 1.0[s])")(
<<<<<<< HEAD
      "dh", po::value<double>(&dh)->default_value(0.005),
=======
      "dh", po::value<double>(&dh)->default_value(0.02),
>>>>>>> 59584c01
      "Quantization across space")("no-header",
                                   "do not print out the csv header row");

  // Initialize and run HPX
  return hpx::init(desc_commandline, argc, argv);
}<|MERGE_RESOLUTION|>--- conflicted
+++ resolved
@@ -37,7 +37,6 @@
 bool header = 1;
 double k = 1;       // heat transfer coefficient
 double dt = 1.;     // time step
-<<<<<<< HEAD
 double dh = 0.005;  // grid spacing
 long nx = 20;       // Number of grid points in x dimension
 long ny = 20;       // Number of grid points in y dimension
@@ -48,42 +47,23 @@
 double c_2d = 0.0;  // 'c' to be used in nonlocal equation for 2d case when
                     // J(influence function) = 1
 std::vector<int> partition_domain;
-=======
-double dh = 1.;     // grid spacing
-long nx = 25;       // Number of grid points in x dimension
-long ny = 25;       // Number of grid points in y dimension
-long np = 5;        // Number of partitions we want to break the grid into
-long nl = 1;        // Number of localities available for distributing the data
-long eps = 5;       // Epsilon for influence zone of a point
-double c_2d = 0.0;  // 'c' to be used in nonlocal equation for 2d case when
-                    // J(influence function) = 1
->>>>>>> 59584c01
 
 // operator for getting the location of 2d point in 1d representation
 inline long get_loc(long x, long y, long nx = nx) { return x + y * nx; }
 
 // operator for getting 2d coordinate of grid square in which the space has been
 // divided
-<<<<<<< HEAD
 inline long grid_loc(long x, long y) { return get_loc(x / nx, y / ny, npx); }
-=======
-inline long grid_loc(long x, long y) { return get_loc(x / nx, y / ny, np); }
->>>>>>> 59584c01
 
 // operator for getting 2d coordinate of a point within the grid square
 inline long mesh_loc(long x, long y) { return get_loc(x % nx, y % ny); }
 
 // function to get the localoty id of a particular partition
-<<<<<<< HEAD
 inline std::size_t locidx(std::size_t i, std::size_t nl) {
   if (partition_domain.size() == 0)
     return (i * nl) / (npx * npy);
   else
     return partition_domain[i];
-=======
-inline std::size_t locidx(std::size_t i, std::size_t np, std::size_t nl) {
-  return (i * nl) / (np * np);
->>>>>>> 59584c01
 }
 
 // A small square partition of the original space in which we have divided the
@@ -93,11 +73,7 @@
   typedef hpx::serialization::serialize_buffer<double> buffer_type;
 
  public:
-<<<<<<< HEAD
   // coordinates of the grid point corresponding the npx * npy squares in the
-=======
-  // coordinates of the grid point corresponding the np * np squares in the
->>>>>>> 59584c01
   // partition
   long gx, gy;
 
@@ -231,7 +207,6 @@
     return hpx::async(act, get_id());
   }
 };
-<<<<<<< HEAD
 
 class solver {
  public:
@@ -302,67 +277,9 @@
       for (long sy = 0; sy < ny * npy; ++sy) {
         P[sx + sy * (nx * npx)] = point_3d(sx, sy, 0);
       }
-=======
-
-class solver {
- public:
-  // 3d coordinate for representation of point
-  typedef util::Point3 point_3d;
-
-  // 3d plane using the 3d point representation
-  // Note that the plane is actually stored in a 1d fashion
-  typedef std::vector<point_3d> plane_3d;
-
-  // partitioning the 2d space into np * np small squares which constitute a
-  // partition of space
-  typedef hpx::shared_future<partition_space> partition_fut;
-
-  // 2d space data structure which consists of future of square partitions
-  typedef std::vector<partition_fut> space_2d_fut;
-
-  // 2d space representation for temperature data
-  typedef std::vector<partition_space_client> space_2d;
-
-  // alternate for space between time steps,
-  // result of S[t%2] goes to S[(t+1)%2] at every timestep 't'
-  space_2d S[2];
-
-  // vector containining 3d coordinates of the points in the plane
-  plane_3d P;
-
-  // nt = number of timesteps
-  // nlog = Number of time steps to log the results
-  long nt, nlog;
-  bool current, next, test;
-  // l2 norm and l infinity norm
-  double error_l2, error_linf;
-
-  // vector of id's of various available localitites for computation
-  std::vector<hpx::id_type> localities;
-
-  // constructor to initialize class variables and allocate
-  solver(long nt, long nlog, bool test) {
-    this->nt = nt;
-    this->nlog = nlog;
-    this->current = 0;
-    this->error_l2 = 0.0;
-    this->error_linf = 0.0;
-    this->test = test;
-    this->next = 1;
-
-    // forming the vector of localities id's and assigning the 'nl'
-    std::vector<hpx::id_type> all_localities = hpx::find_all_localities();
-
-    // checking if the number of partitions is more than the number of
-    // localities
-    for (long idx = 0; idx < std::min((long)all_localities.size(), np * np);
-         ++idx) {
-      this->localities.push_back(all_localities[idx]);
->>>>>>> 59584c01
     }
     nl = this->localities.size();
 
-<<<<<<< HEAD
     for (space_2d& s : S) s.resize(npx * npy);
 
     // initial conditions for testing the correctness
@@ -454,93 +371,11 @@
     }
   }
 
-=======
-    // setting the global variable c_2d which is a constant for this test case
-    // as per the inputs
-    c_2d = (k * 8) / pow(eps * dh, 4);
-
-    P.resize(nx * ny * np * np);
-    for (long sx = 0; sx < nx * np; ++sx) {
-      for (long sy = 0; sy < ny * np; ++sy) {
-        P[sx + sy * (nx * np)] = point_3d(sx, sy, 0);
-      }
-    }
-
-    for (space_2d& s : S) s.resize(np * np);
-
-    // initial conditions for testing the correctness
-    for (long i = 0; i < np * np; ++i)
-      S[0][i] = partition_space_client(localities[locidx(i, np, nl)], nx, ny,
-                                       i % np, i / np);
-  }
-
-  // function to compute l2 norm of the solution
-  void compute_l2(long time) {
-    auto solution = hpx::util::unwrap(vector_get_data(S[next]));
-    error_l2 = 0;
-
-    for (long sx = 0; sx < nx * np; ++sx)
-      for (long sy = 0; sy < ny * np; ++sy)
-        error_l2 += std::pow(
-            solution[grid_loc(sx, sy)][mesh_loc(sx, sy)] - w(sx, sy, time), 2);
-  }
-
-  // function to compute l infinity norm of the solution
-  void compute_linf(long time) {
-    auto solution = hpx::util::unwrap(vector_get_data(S[next]));
-    error_linf = 0;
-
-    for (long sx = 0; sx < nx * np; ++sx)
-      for (long sy = 0; sy < ny * np; ++sy)
-        error_linf =
-            std::max(std::abs(solution[grid_loc(sx, sy)][mesh_loc(sx, sy)] -
-                              w(sx, sy, time)),
-                     error_linf);
-  }
-
-  // print error for testing
-  void print_error(bool cmp) {
-    compute_l2(nt);
-    compute_linf(nt);
-
-    std::cout << "l2: " << error_l2 << " linfinity: " << error_linf
-              << std::endl;
-
-    if (cmp) {
-      auto solution = hpx::util::unwrap(vector_get_data(S[next]));
-      for (long sx = 0; sx < nx * np; ++sx) {
-        for (long sy = 0; sy < ny * np; ++sy) {
-          std::cout << "sx: " << sx << " sy: " << sy
-                    << " Expected: " << w(sx, sy, nt) << " Actual: "
-                    << solution[grid_loc(sx, sy)][mesh_loc(sx, sy)]
-                    << std::endl;
-        }
-        std::cout << std::endl;
-      }
-    }
-  }
-
-  // print the solution for the user
-  void print_soln() {
-    auto solution = hpx::util::unwrap(vector_get_data(S[next]));
-
-    for (long sx = 0; sx < nx * np; ++sx) {
-      for (long sy = 0; sy < ny * np; ++sy) {
-        std::cout << "S[" << sx << "][" << sy
-                  << "] = " << solution[grid_loc(sx, sy)][mesh_loc(sx, sy)]
-                  << " ";
-      }
-      std::cout << std::endl;
-    }
-  }
-
->>>>>>> 59584c01
   // function to perform the logging in both csv and vtk format
   static void log_csv_vtk(std::vector<partition_space> temp_data,
                           plane_3d coord, long time, bool test) {
     // file to store the simulation results in csv format
     const std::string simulate_fname = "../out_csv/simulate_2d.csv";
-<<<<<<< HEAD
 
     // file to store l2 and l infinity norms per timestep
     const std::string score_fname = "../out_csv/score_2d.csv";
@@ -550,17 +385,6 @@
 
     for (long sx = 0; sx < nx * npx; ++sx) {
       for (long sy = 0; sy < ny * npy; ++sy) {
-=======
-
-    // file to store l2 and l infinity norms per timestep
-    const std::string score_fname = "../out_csv/score_2d.csv";
-
-    std::ofstream outfile;
-    outfile.open(simulate_fname, std::ios_base::app);
-
-    for (long sx = 0; sx < nx * np; ++sx) {
-      for (long sy = 0; sy < ny * np; ++sy) {
->>>>>>> 59584c01
         outfile << time << "," << sx << "," << sy << ","
                 << temp_data[grid_loc(sx, sy)][mesh_loc(sx, sy)] << ","
                 << w(sx, sy, time) << ","
@@ -581,7 +405,6 @@
     // vtu file name for writing the vtk data
     const std::string fname = "../out_vtk/simulate_" + std::to_string(time);
     rw::writer::VtkWriter vtk_logger(fname);
-<<<<<<< HEAD
     std::vector<double> vector_data(nx * ny * npx * npy);
 
     vtk_logger.appendNodes(&coord);
@@ -589,15 +412,6 @@
     for (long sx = 0; sx < nx * npx; ++sx)
       for (long sy = 0; sy < ny * npy; ++sy)
         vector_data[sy * nx * npx + sx] =
-=======
-    std::vector<double> vector_data(nx * ny * np * np);
-
-    vtk_logger.appendNodes(&coord);
-
-    for (long sx = 0; sx < nx * np; ++sx)
-      for (long sy = 0; sy < ny * np; ++sy)
-        vector_data[sy * nx * np + sx] =
->>>>>>> 59584c01
             temp_data[grid_loc(sx, sy)][mesh_loc(sx, sy)];
 
     vtk_logger.appendPointData("Temperature", &vector_data);
@@ -610,13 +424,8 @@
     if (test) {
       double error_l2 = 0, error_linf = 0;
 
-<<<<<<< HEAD
       for (long sx = 0; sx < nx * npx; ++sx) {
         for (long sy = 0; sy < ny * npy; ++sy) {
-=======
-      for (long sx = 0; sx < nx * np; ++sx) {
-        for (long sy = 0; sy < ny * np; ++sy) {
->>>>>>> 59584c01
           error_linf =
               std::max(std::abs(temp_data[grid_loc(sx, sy)][mesh_loc(sx, sy)] -
                                 w(sx, sy, time)),
@@ -646,11 +455,7 @@
                                       space_2d& neighbour_squares) {
     for (long sx = lx; sx < rx + nx; sx += nx) {
       for (long sy = ly; sy < ry + ny; sy += ny) {
-<<<<<<< HEAD
         if (sx < 0 || sx >= nx * npx || sy < 0 || sy >= ny * npy) continue;
-=======
-        if (sx < 0 || sx >= nx * np || sy < 0 || sy >= ny * np) continue;
->>>>>>> 59584c01
 
         neighbour_squares.push_back(all_squares[grid_loc(sx, sy)]);
       }
@@ -666,11 +471,7 @@
   // condition to enforce the boundary conditions for the divided partitions
   static inline double boundary(
       long pos_x, long pos_y, const std::vector<partition_space>& all_squares) {
-<<<<<<< HEAD
     if (pos_x >= 0 && pos_x < nx * npx && pos_y >= 0 && pos_y < ny * npy)
-=======
-    if (pos_x >= 0 && pos_x < nx * np && pos_y >= 0 && pos_y < ny * np)
->>>>>>> 59584c01
       return all_squares[grid_loc(pos_x, pos_y)][mesh_loc(pos_x, pos_y)];
     else
       return 0;
@@ -678,11 +479,7 @@
 
   // condition to enforce the boundary conditions for the tests
   static inline double boundary(long pos_x, long pos_y, double val) {
-<<<<<<< HEAD
     if (pos_x >= 0 && pos_x < nx * npx && pos_y >= 0 && pos_y < ny * npy)
-=======
-    if (pos_x >= 0 && pos_x < nx * np && pos_y >= 0 && pos_y < ny * np)
->>>>>>> 59584c01
       return val;
     else
       return 0;
@@ -759,12 +556,7 @@
       bool test) {
     // all_squares is a vector with partitions with pointers to valid partitions
     // to only those neighbours who affect the temperature at the middle
-<<<<<<< HEAD
     // partition
-=======
-    // partition std::vector<partition_space> all_squares; all_squares.resize(np
-    // * np);
->>>>>>> 59584c01
 
     hpx::shared_future<partition_space> middle_data = middle.get_data();
 
@@ -772,20 +564,12 @@
         middle_data.then(hpx::util::unwrapping(
             [time, test](partition_space const& mid) -> partition_space {
               std::vector<partition_space> all_squares;
-<<<<<<< HEAD
               all_squares.resize(npx * npy);
-=======
-              all_squares.resize(np * np);
->>>>>>> 59584c01
               // All local operations are performed once the middle data of
               // the previous time step becomes available.
               long gx = mid.gx, gy = mid.gy;
               partition_space next(mid.size(), gx, gy);
-<<<<<<< HEAD
               all_squares[get_loc(gx, gy, npx)] = mid;
-=======
-              all_squares[get_loc(gx, gy, np)] = mid;
->>>>>>> 59584c01
 
               for (long sx = eps + 1; sx < nx - eps - 1; ++sx) {
                 for (long sy = eps + 1; sy < ny - eps - 1; ++sy) {
@@ -811,22 +595,14 @@
           // Calculate the missing boundary elements once the
           // corresponding data has become available.
           std::vector<partition_space> all_squares;
-<<<<<<< HEAD
           all_squares.resize(npx * npy);
-=======
-          all_squares.resize(np * np);
->>>>>>> 59584c01
           long gx = mid.gx, gy = mid.gy;
 
           // assign only those partition pointers which are valid neighbours for
           // a particular square in the grid
           for (long idx = 0; idx < neighbour_squares.size(); ++idx) {
             all_squares[get_loc(neighbour_squares[idx].gx,
-<<<<<<< HEAD
                                 neighbour_squares[idx].gy, npx)] =
-=======
-                                neighbour_squares[idx].gy, np)] =
->>>>>>> 59584c01
                 neighbour_squares[idx];
           }
 
@@ -897,13 +673,8 @@
 
 HPX_PLAIN_ACTION(solver::sum_local_partition, sum_local_partition_action);
 
-<<<<<<< HEAD
 // do all the work on 'nx * ny' data points for each of 'npx * npy' partitions
 // for 'nt' time steps
-=======
-// do all the work on 'nx * ny' data points for each of 'np * np' partitions for
-// 'nt' time steps
->>>>>>> 59584c01
 void solver::do_work() {
   // Actual time step loop
   for (long t = 0; t < nt; ++t) {
@@ -911,19 +682,11 @@
     next = (t + 1) % 2;
 
     sum_local_partition_action act;
-<<<<<<< HEAD
     for (long gx = 0; gx < npx; ++gx) {
       for (long gy = 0; gy < npy; ++gy) {
         // we execute the action on the locality of the middle partition
         auto Op = hpx::util::bind_front(
             act, localities[locidx(get_loc(gx, gy, npx), nl)]);
-=======
-    for (long gx = 0; gx < np; ++gx) {
-      for (long gy = 0; gy < np; ++gy) {
-        // we execute the action on the locality of the middle partition
-        auto Op = hpx::util::bind_front(
-            act, localities[locidx(get_loc(gx, gy, np), np, nl)]);
->>>>>>> 59584c01
 
         // vector of dependent grid squares for a particular grid squares
         space_2d vector_deps;
@@ -938,13 +701,8 @@
                                 S[current], vector_deps);
 
         // represent dependencies using hpx dataflow
-<<<<<<< HEAD
         S[next][get_loc(gx, gy, npx)] = hpx::dataflow(
             hpx::launch::async, Op, S[current][get_loc(gx, gy, npx)],
-=======
-        S[next][get_loc(gx, gy, np)] = hpx::dataflow(
-            hpx::launch::async, Op, S[current][get_loc(gx, gy, np)],
->>>>>>> 59584c01
             vector_deps, t, test);
       }
     }
@@ -962,30 +720,18 @@
   next = nt % 2;
 
   // wait for the solution to be ready for all the partitions
-<<<<<<< HEAD
   for (int idx = 0; idx < npx * npy; ++idx) S[next][idx].get_data().wait();
 }
 
 // function to execute the ctests which are there in file '2d_distributed.txt'
 // for this file
-=======
-  for (int idx = 0; idx < np * np; ++idx) S[next][idx].get_data().wait();
-}
-
-// function to execute the ctests which are there in file '2d_async.txt' for
-// this file
->>>>>>> 59584c01
 int batch_tester(long nlog) {
   std::uint64_t nt, num_tests;
   bool test_failed = 0;
 
   std::cin >> num_tests;
   for (long i = 0; i < num_tests; ++i) {
-<<<<<<< HEAD
     std::cin >> nx >> ny >> npx >> npy >> nt >> eps >> k >> dt >> dh;
-=======
-    std::cin >> nx >> ny >> np >> nt >> eps >> k >> dt >> dh;
->>>>>>> 59584c01
 
     // Create the solver object
     solver solve(nt, nlog, 1);
@@ -997,11 +743,7 @@
     // analytical and numerical solution
     solve.compute_l2(nt);
 
-<<<<<<< HEAD
     if (solve.error_l2 / (double)(nx * ny * npx * npy) > 1e-6) {
-=======
-    if (solve.error_l2 / (double)(nx * ny * np * np) > 1e-6) {
->>>>>>> 59584c01
       test_failed = 1;
       break;
     }
@@ -1020,13 +762,9 @@
   std::uint64_t nt = vm["nt"].as<std::uint64_t>();  // Number of steps.
   std::uint64_t nlog =
       vm["nlog"]
-<<<<<<< HEAD
           .as<std::uint64_t>();  // Number of time steps to log the results
   std::string filename =
       vm["file"].as<std::string>();   // Filename to take input from
-=======
-          .as<std::uint64_t>();       // Number of time steps to log the results
->>>>>>> 59584c01
   bool test = vm["test"].as<bool>();  // Boolean variable to indicate if
                                       // numerical solution needs to be tested
   if (nx <= eps)
@@ -1040,11 +778,7 @@
   if (vm.count("test_batch")) return batch_tester(nlog);
 
   // Create the solver object
-<<<<<<< HEAD
   solver solve(nt, nlog, test, filename);
-=======
-  solver solve(nt, nlog, test);
->>>>>>> 59584c01
 
   // Measure execution time.
   std::uint64_t t = hpx::util::high_resolution_clock::now();
@@ -1063,13 +797,8 @@
 
   std::uint64_t const num_worker_threads = hpx::get_num_worker_threads();
   hpx::future<std::uint32_t> locs = hpx::get_num_localities();
-<<<<<<< HEAD
   print_time_results(locs.get(), num_worker_threads, elapsed, nx, ny, npx, npy,
                      nt, header);
-=======
-  print_time_results(locs.get(), num_worker_threads, elapsed, nx, ny, np, nt,
-                     header);
->>>>>>> 59584c01
 
   return hpx::finalize();
 }
@@ -1087,7 +816,6 @@
                           "print generated results (default: false)")(
       "cmp", po::value<bool>()->default_value(false),
       "Print expected versus actual outputs")(
-<<<<<<< HEAD
       "file", po::value<std::string>()->default_value("None"),
       "name of file to take input from")(
       "nx", po::value<long>(&nx)->default_value(25), "Local x dimension")(
@@ -1097,13 +825,6 @@
                               "Number of partitions in x dimension")(
       "npy", po::value<long>(&npy)->default_value(2),
       "Number of partitions in y dimension")(
-=======
-      "nx", po::value<long>(&nx)->default_value(25), "Local x dimension")(
-      "ny", po::value<long>(&ny)->default_value(25), "Local y dimension")(
-      "nt", po::value<std::uint64_t>()->default_value(45),
-      "Number of time steps")("np", po::value<long>(&np)->default_value(2),
-                              "Number of partitions in x and y dimension")(
->>>>>>> 59584c01
       "nlog", po::value<std::uint64_t>()->default_value(5),
       "Number of time steps to log the results")(
       "eps", po::value<long>(&eps)->default_value(5),
@@ -1112,11 +833,7 @@
       "Heat transfer coefficient (default: 0.5)")(
       "dt", po::value<double>(&dt)->default_value(0.0005),
       "Timestep unit (default: 1.0[s])")(
-<<<<<<< HEAD
       "dh", po::value<double>(&dh)->default_value(0.005),
-=======
-      "dh", po::value<double>(&dh)->default_value(0.02),
->>>>>>> 59584c01
       "Quantization across space")("no-header",
                                    "do not print out the csv header row");
 
